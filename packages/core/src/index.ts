--- conflicted
+++ resolved
@@ -32,11 +32,7 @@
 export * from './types';
 export { IntegrationPlugin } from './plugin';
 export { IntegrationCredentialType } from './types';
-<<<<<<< HEAD
 export { FieldTypes, DataIntegration, DataIntegrationCredential } from '@prisma-app/client';
-=======
-export { FieldTypes, DataIntegration } from '@prisma-app/client';
->>>>>>> af70ffe2
 export { IntegrationAuth } from './authenticator';
 
 class IntegrationFramework {
@@ -189,7 +185,6 @@
     });
   }
 
-<<<<<<< HEAD
   authenticator(name: string) {
     const plugin = this.getPlugin(name);
 
@@ -224,8 +219,6 @@
     }
   }
 
-=======
->>>>>>> af70ffe2
   async executeAction({
     pluginName = CORE_PLUGIN_NAME,
     action,
@@ -301,11 +294,7 @@
 }
 
 export function createFramework(config: Config) {
-<<<<<<< HEAD
-  console.log(JSON.stringify(config, null, 2));
-=======
   console.log({ config: JSON.stringify(config, null, 2) });
->>>>>>> af70ffe2
   // let db;
 
   // if (config.db.provider === 'postgres') {
