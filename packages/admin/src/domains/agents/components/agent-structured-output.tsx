--- conflicted
+++ resolved
@@ -14,12 +14,7 @@
   constructStrucuturedOutputArr,
   StructuredOutput,
   StructuredOutputType,
-<<<<<<< HEAD
-  structuredOutputTypes,
   StructuredResponse,
-=======
-  StrucutedResponse,
->>>>>>> f79c35df
 } from '../utils';
 
 import { AgentStructuredOutputItem } from './agent-structured-output-item';
