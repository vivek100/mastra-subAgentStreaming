--- conflicted
+++ resolved
@@ -16,21 +16,6 @@
   writeCodeSample: jest.fn(),
 }));
 
-<<<<<<< HEAD
-const utils = await import('./utils');
-const { init } = await import('./init');
-
-
-jest.mock('../../services/service.deps.js', () => {
-  return {
-    DepsService: jest.fn().mockImplementation(() => {
-      return {
-        checkDependencies: jest.fn(() => Promise.resolve('ok')),
-      };
-    }),
-  };
-});
-=======
 jest.unstable_mockModule('../../utils/logger', () => ({
   logger: {
     log: jest.fn(),
@@ -46,131 +31,102 @@
 const { init } = await import('./init')
 const { logger }  = await import('../../utils/logger')
 
+jest.mock('../../services/service.deps.js', () => {
+  return {
+    DepsService: jest.fn().mockImplementation(() => {
+      return {
+        checkDependencies: jest.fn(() => Promise.resolve('ok')),
+      };
+    }),
+  };
+});
+
 describe('CLI', () => {
-
-   test('creates the mastra directory and components directories', async () => {
-      const mockCreateMastraDir = jest.spyOn(utils, 'createMastraDir').mockImplementation(async (directory) => {
+  test('creates the mastra directory and components directories', async () => {
+    const mockCreateMastraDir = jest.spyOn(utils, 'createMastraDir').mockImplementation(async (directory) => {
       const dirPath = `${directory}/mastra`;
       fs.mkdirSync(dirPath, { recursive: true }); // Simulate directory creation
-      return {ok: true, dirPath};
-    });
->>>>>>> 6c5d04c1
-
-
-
-describe('CLI', () => {
-  describe('Mastra init', () => {
-    test('creates the mastra directory and components directories', async () => {
-      const mockCreateMastraDir = jest.spyOn(utils, 'createMastraDir').mockImplementation(async (directory) => {
-        const dirPath = `${directory}/mastra`;
-        fs.mkdirSync(dirPath, { recursive: true }); // Simulate directory creation
-        return { ok: true, dirPath };
-      });
-
-      const mockCreateComponentsDir = jest.spyOn(utils, 'createComponentsDir').mockImplementation(async (dirPath, component) => {
-        const componentPath = `${dirPath}/${component}`;
-        fs.mkdirSync(componentPath, { recursive: true }); // Simulate component directory creation
-      });
-
-      await init({
-        directory: '/mock',
-        components: ['agents', 'tools'],
-        addExample: false,
-        llmProvider: 'openai',
-        showSpinner: false,
-      });
-
-      expect(mockCreateMastraDir).toHaveBeenCalledWith('/mock');
-      expect(mockCreateComponentsDir).toHaveBeenCalledWith('/mock/mastra', 'agents');
-      expect(mockCreateComponentsDir).toHaveBeenCalledWith('/mock/mastra', 'tools');
-
-      expect(fs.existsSync('/mock/mastra')).toBe(true);
-      expect(fs.existsSync('/mock/mastra/agents')).toBe(true);
-      expect(fs.existsSync('/mock/mastra/tools')).toBe(true);
-    });
-
-    test('generates correct index file content', async () => {
-      jest.spyOn(utils, 'createMastraDir').mockImplementation(async (directory) => {
-        const dirPath = `${directory}/mastra`;
-        fs.mkdirSync(dirPath, { recursive: true });
-        return { ok: true, dirPath };
-      });
-
-      jest.spyOn(utils, 'writeIndexFile').mockImplementation(async (dirPath, addExample) => {
-        const content = addExample
-          ? `
-          import { Mastra } from '@mastra/core';
-          export const mastra = new Mastra({});
-        `
-          : ``;
-        fs.writeFileSync(`${dirPath}/index.ts`, content); // Simulate file creation
-      });
-
-      await init({
-        directory: '/mock',
-        components: ['agents'],
-        addExample: true,
-        llmProvider: 'openai',
-        showSpinner: false,
-      });
-
-      const writtenFile = fs.readFileSync('/mock/mastra/index.ts', 'utf-8');
-      expect(writtenFile).toContain('Mastra');
-      expect(writtenFile).toContain('export const mastra = new Mastra({');
-    });
-
-    test('generates env file', async () => {
-      jest.spyOn(utils, 'createMastraDir').mockImplementation(async (directory) => {
-        const dirPath = `${directory}/mastra`;
-        fs.mkdirSync(dirPath, { recursive: true });
-        return { ok: true, dirPath };
-      });
-
-      jest.spyOn(utils, 'writeAPIKey').mockImplementation(async (llmProvider) => {
-        const key = `${llmProvider.toUpperCase()}_API_KEY=`;
-        fs.writeFileSync('/mock/.env.development', key);
-      });
-
-      await init({
-        directory: '/mock',
-        components: ['agents'],
-        addExample: false,
-        llmProvider: 'openai',
-        showSpinner: false,
-      });
-
-      const envFileContent = fs.readFileSync('/mock/.env.development', 'utf-8');
-      expect(envFileContent).toContain('OPENAI_API_KEY');
-    });
-
-    test('stops initialization if dependencies are not satisfied', async () => {
-      DepsService.prototype.checkDependencies = jest.fn(() => Promise.resolve('No package.json file found in the current directory'));
-
-      await init({
-        directory: '/mock',
-        components: [],
-        addExample: false,
-        llmProvider: 'openai',
-        showSpinner: false,
-      });
-
-      expect(utils.createMastraDir).not.toHaveBeenCalled();
-      expect(utils.writeIndexFile).not.toHaveBeenCalled();
-
-<<<<<<< HEAD
-      expect(fs.existsSync('/mock')).toBe(false);
-    });
-
-    test('stops initialization if mastra core is not installed', async () => {
-      DepsService.prototype.checkDependencies = jest.fn(() => Promise.resolve('Please install @mastra/core before running this command (npm install @mastra/core)'));
-=======
+      return { ok: true, dirPath };
+    });
+
+    const mockCreateComponentsDir = jest.spyOn(utils, 'createComponentsDir').mockImplementation(async (dirPath, component) => {
+      const componentPath = `${dirPath}/${component}`;
+      fs.mkdirSync(componentPath, { recursive: true }); // Simulate component directory creation
+    });
+
+    await init({
+      directory: '/mock',
+      components: ['agents', 'tools'],
+      addExample: false,
+      llmProvider: 'openai',
+      showSpinner: false,
+    });
+
+    expect(mockCreateMastraDir).toHaveBeenCalledWith('/mock');
+    expect(mockCreateComponentsDir).toHaveBeenCalledWith('/mock/mastra', 'agents');
+    expect(mockCreateComponentsDir).toHaveBeenCalledWith('/mock/mastra', 'tools');
+
+    expect(fs.existsSync('/mock/mastra')).toBe(true);
+    expect(fs.existsSync('/mock/mastra/agents')).toBe(true);
+    expect(fs.existsSync('/mock/mastra/tools')).toBe(true);
+  });
+
+  test('generates correct index file content', async () => {
+    jest.spyOn(utils, 'createMastraDir').mockImplementation(async (directory) => {
+      const dirPath = `${directory}/mastra`;
+      fs.mkdirSync(dirPath, { recursive: true });
+      return { ok: true, dirPath };
+    });
+
+    jest.spyOn(utils, 'writeIndexFile').mockImplementation(async (dirPath, addExample) => {
+      const content = addExample
+        ? `
+        import { Mastra } from '@mastra/core';
+        export const mastra = new Mastra({});
+      `
+        : ``;
+      fs.writeFileSync(`${dirPath}/index.ts`, content); // Simulate file creation
+    });
+
+    await init({
+      directory: '/mock',
+      components: ['agents'],
+      addExample: true,
+      llmProvider: 'openai',
+      showSpinner: false,
+    });
+
+    const writtenFile = fs.readFileSync('/mock/mastra/index.ts', 'utf-8');
+    expect(writtenFile).toContain('Mastra');
+    expect(writtenFile).toContain('export const mastra = new Mastra({');
+  });
+
+  test('generates env file', async () => {
+    jest.spyOn(utils, 'createMastraDir').mockImplementation(async (directory) => {
+      const dirPath = `${directory}/mastra`;
+      fs.mkdirSync(dirPath, { recursive: true });
+      return { ok: true, dirPath };
+    });
+
+    jest.spyOn(utils, 'writeAPIKey').mockImplementation(async (llmProvider) => {
+      const key = `${llmProvider.toUpperCase()}_API_KEY=`;
+      fs.writeFileSync('/mock/.env.development', key);
+    });
+
+    await init({
+      directory: '/mock',
+      components: ['agents'],
+      addExample: false,
+      llmProvider: 'openai',
+      showSpinner: false,
+    });
+
     const envFileContent = fs.readFileSync('/mock/.env.development', 'utf-8');
-    expect(envFileContent).toContain('OPENAI_API_KEY')
-  })
+    expect(envFileContent).toContain('OPENAI_API_KEY');
+  });
 
   test('stops initialization if dependencies are not satisfied', async () => {
-  
-    jest.spyOn(utils, 'checkDependencies').mockResolvedValue('No package.json file found in the current directory');
+    DepsService.prototype.checkDependencies = jest.fn(() => Promise.resolve('No package.json file found in the current directory'));
 
     await init({
       directory: '/mock',
@@ -178,71 +134,145 @@
       addExample: false,
       llmProvider: 'openai',
       showSpinner: false,
-    })
-
-    expect(logger.error).toHaveBeenCalledWith('No package.json file found in the current directory');
+    });
+
     expect(utils.createMastraDir).not.toHaveBeenCalled();
     expect(utils.writeIndexFile).not.toHaveBeenCalled();
->>>>>>> 6c5d04c1
-
-      await init({
-        directory: '/mock',
-        components: ['tools'],
-        addExample: false,
-        llmProvider: 'anthropic',
-        showSpinner: false,
-      });
-
-<<<<<<< HEAD
-      expect(utils.createMastraDir).not.toHaveBeenCalled();
-      expect(utils.writeIndexFile).not.toHaveBeenCalled();
-=======
+
+    expect(fs.existsSync('/mock')).toBe(false);
+  });
+
   test('stops initialization if mastra core is not installed', async () => {
-    jest.spyOn(utils, 'checkDependencies').mockResolvedValue('Install @mastra/core before running this command (npm install @mastra/core)')
->>>>>>> 6c5d04c1
-
-      expect(fs.existsSync('/mock')).toBe(false);
-    });
-
-<<<<<<< HEAD
-    test('stops initialization if mastra is already setup', async () => {
-      fs.mkdirSync('/mock/mastra', { recursive: true })
-=======
-    expect(logger.error).toHaveBeenCalledWith('Install @mastra/core before running this command (npm install @mastra/core)');
-    expect(utils.createMastraDir).not.toHaveBeenCalled()
-    expect(utils.writeIndexFile).not.toHaveBeenCalled()
->>>>>>> 6c5d04c1
-
-      jest.spyOn(utils, 'createMastraDir').mockImplementation(async (directory) => {
-        const dirPath = `${directory}/mastra`;
-        fs.mkdirSync(dirPath, { recursive: true });
-        return { ok: false };
-      });
-
-      const mockWriteIndexFile = jest.spyOn(utils, 'writeIndexFile');
-      const mockWriteAPIKey = jest.spyOn(utils, 'writeAPIKey');
-
-      await init({
-        directory: '/mock',
-        components: ['tools'],
-        addExample: false,
-        llmProvider: 'anthropic',
-        showSpinner: false,
-      });
-
-      expect(mockWriteIndexFile).not.toHaveBeenCalled();
-      expect(mockWriteAPIKey).not.toHaveBeenCalled();
-
-      expect(fs.existsSync('/mock/mastra')).toBe(true);
-    });
-<<<<<<< HEAD
-=======
-
-    expect(logger.info).toHaveBeenCalledWith('Mastra already initialized');
+    DepsService.prototype.checkDependencies = jest.fn(() => Promise.resolve('Please install @mastra/core before running this command (npm install @mastra/core)'));
+
+    await init({
+      directory: '/mock',
+      components: ['tools'],
+      addExample: false,
+      llmProvider: 'anthropic',
+      showSpinner: false,
+    });
+
+    expect(utils.createMastraDir).not.toHaveBeenCalled();
+    expect(utils.writeIndexFile).not.toHaveBeenCalled();
+
+    expect(fs.existsSync('/mock')).toBe(false);
+  });
+
+  test('stops initialization if mastra is already setup', async () => {
+    fs.mkdirSync('/mock/mastra', { recursive: true })
+
+    jest.spyOn(utils, 'createMastraDir').mockImplementation(async (directory) => {
+      const dirPath = `${directory}/mastra`;
+      fs.mkdirSync(dirPath, { recursive: true });
+      return { ok: false };
+    });
+
+    const mockWriteIndexFile = jest.spyOn(utils, 'writeIndexFile');
+    const mockWriteAPIKey = jest.spyOn(utils, 'writeAPIKey');
+
+    await init({
+      directory: '/mock',
+      components: ['tools'],
+      addExample: false,
+      llmProvider: 'anthropic',
+      showSpinner: false,
+    });
+
     expect(mockWriteIndexFile).not.toHaveBeenCalled();
     expect(mockWriteAPIKey).not.toHaveBeenCalled();
 
     expect(fs.existsSync('/mock/mastra')).toBe(true);
->>>>>>> 6c5d04c1
-  });
+  });
+});
+
+test('generates env file', async () => {
+  jest.spyOn(utils, 'checkDependencies').mockResolvedValue('ok')
+
+  jest.spyOn(utils, 'createMastraDir').mockImplementation(async (directory) => {
+    const dirPath = `${directory}/mastra`;
+    fs.mkdirSync(dirPath, { recursive: true });
+    return { ok: true, dirPath};
+  });
+
+  jest.spyOn(utils, 'writeAPIKey').mockImplementation(async (llmProvider) => {
+    const key = `${llmProvider.toUpperCase()}_API_KEY=`
+    fs.writeFileSync('/mock/.env.development', key)
+  })
+
+  await init({
+    directory: '/mock',
+    components: ['agents'],
+    addExample: false,
+    llmProvider: 'openai',
+    showSpinner: false,
+  });
+
+  const envFileContent = fs.readFileSync('/mock/.env.development', 'utf-8');
+  expect(envFileContent).toContain('OPENAI_API_KEY')
+})
+
+test('stops initialization if dependencies are not satisfied', async () => {
+
+  jest.spyOn(utils, 'checkDependencies').mockResolvedValue('No package.json file found in the current directory');
+
+  await init({
+    directory: '/mock',
+    components: [],
+    addExample: false,
+    llmProvider: 'openai',
+    showSpinner: false,
+  })
+
+  expect(logger.error).toHaveBeenCalledWith('No package.json file found in the current directory');
+  expect(utils.createMastraDir).not.toHaveBeenCalled();
+  expect(utils.writeIndexFile).not.toHaveBeenCalled();
+
+  expect(fs.existsSync('/mock')).toBe(false);
+});
+
+test('stops initialization if mastra core is not installed', async () => {
+  jest.spyOn(utils, 'checkDependencies').mockResolvedValue('Install @mastra/core before running this command (npm install @mastra/core)')
+
+  await init({
+    directory: '/mock',
+    components: ['tools'],
+    addExample: false,
+    llmProvider: 'anthropic',
+    showSpinner: false
+  })
+
+  expect(logger.error).toHaveBeenCalledWith('Install @mastra/core before running this command (npm install @mastra/core)');
+  expect(utils.createMastraDir).not.toHaveBeenCalled()
+  expect(utils.writeIndexFile).not.toHaveBeenCalled()
+
+  expect(fs.existsSync('/mock')).toBe(false)
+})
+
+test('stops initialization if mastra is already setup', async () => {
+  jest.spyOn(utils, 'checkDependencies').mockResolvedValue('ok');
+
+  jest.spyOn(utils, 'createMastraDir').mockImplementation(async (directory) => {
+    const dirPath = `${directory}/mastra`;
+    fs.mkdirSync(dirPath, { recursive: true }); 
+    
+    return { ok: false }
+  });
+
+  const mockWriteIndexFile = jest.spyOn(utils, 'writeIndexFile');
+  const mockWriteAPIKey = jest.spyOn(utils, 'writeAPIKey');
+
+  await init({
+    directory: '/mock',
+    components: ['tools'],
+    addExample: false,
+    llmProvider: 'anthropic',
+    showSpinner: false,
+  });
+
+  expect(logger.info).toHaveBeenCalledWith('Mastra already initialized');
+  expect(mockWriteIndexFile).not.toHaveBeenCalled();
+  expect(mockWriteAPIKey).not.toHaveBeenCalled();
+
+  expect(fs.existsSync('/mock/mastra')).toBe(true);
 });