--- conflicted
+++ resolved
@@ -2,8 +2,6 @@
 import Module from 'node:module';
 import path from 'path';
 import process from 'process';
-
-import { FileEnvService } from '../services/service.fileEnv.js';
 
 import { startNextDevServer } from './dev.js';
 import { migrate } from './migrate.js';
@@ -55,36 +53,6 @@
   await startNextDevServer();
 }
 
-<<<<<<< HEAD
-function copyStarterFile(inputFile: string, outputFile: string) {
-  const __filename = new URL(import.meta.url).pathname;
-  const __dirname = path.dirname(__filename);
-  const filePath = path.resolve(__dirname, '..', '..', 'src', 'files', inputFile);
-  const fileString = fs.readFileSync(filePath, 'utf8');
-
-  const outputFilePath = path.join(process.cwd(), outputFile);
-  if (fs.existsSync(outputFilePath)) {
-    console.log(`${outputFile} already exists`);
-    return false;
-  }
-
-  fse.outputFileSync(outputFilePath, fileString);
-  return fileString;
-}
-
-async function setupEnvFile({ inngestUrl, dbUrl }: { inngestUrl: string; dbUrl: string }) {
-  const envPath = path.join(process.cwd(), '.env');
-
-  await fse.ensureFile(envPath);
-
-  const fileEnvService = new FileEnvService(envPath);
-  await fileEnvService.setEnvValue('INNGEST_URL', inngestUrl);
-  await fileEnvService.setEnvValue('DB_URL', dbUrl);
-  await fileEnvService.setEnvValue('APP_URL', 'http://localhost:3000');
-}
-
-=======
->>>>>>> 32ecb4df
 function createBlueprintDir() {
   const dirPath = path.join(process.cwd(), 'arkw-blueprints');
   if (fs.existsSync(dirPath)) {
