{
  "name": "mastra",
<<<<<<< HEAD
  "version": "0.1.31",
=======
  "version": "0.1.33",
>>>>>>> c5a1ebcf
  "license": "MIT",
  "description": "",
  "main": "dist/index.js",
  "bin": {
    "mastra": "./dist/index.js"
  },
  "files": [
    "dist",
    "src/starter-files"
  ],
  "scripts": {
    "build": "npx tsc",
    "build:dev": "npx tsc --watch",
    "init": "npx tsx src/index.ts init",
    "dev": "npx tsx src/index.ts dev",
    "prepack": "pnpm up '@mastra/admin@latest'",
    "test": "pnpm jest",
    "typecheck": "tsc --noEmit --incremental"
  },
  "keywords": [],
  "author": "",
  "type": "module",
  "dependencies": {
    "@mastra/admin": "^0.1.12",
    "commander": "^12.1.0",
    "dotenv": "^16.3.1",
    "execa": "^9.3.1",
    "figlet": "^1.7.0",
    "fs-extra": "^11.2.0",
    "is-port-reachable": "^4.0.0",
    "prompt": "^1.3.0",
    "tcp-port-used": "^1.0.2"
  },
  "devDependencies": {
    "@types/fs-extra": "^11.0.4",
    "@types/jest": "^29.5.12",
    "@types/node": "^22.5.0",
    "@types/prompt": "^1.1.8",
    "@types/react": "^18",
    "@types/tcp-port-used": "^1.0.4",
    "jest": "^29.7.0",
    "ts-jest": "^29.2.4",
    "typescript": "^5.5.4"
  },
  "jest": {
    "preset": "ts-jest/presets/default-esm",
    "moduleNameMapper": {
      "^(\\.{1,2}/.*)\\.js$": "$1"
    },
    "transform": {
      "^.+\\.tsx?$": [
        "ts-jest",
        {
          "useESM": true,
          "tsconfig": {
            "target": "es2021",
            "module": "NodeNext"
          }
        }
      ]
    },
    "extensionsToTreatAsEsm": [
      ".ts"
    ],
    "moduleFileExtensions": [
      "ts",
      "tsx",
      "js",
      "jsx",
      "json",
      "node"
    ]
  }
}<|MERGE_RESOLUTION|>--- conflicted
+++ resolved
@@ -1,10 +1,6 @@
 {
   "name": "mastra",
-<<<<<<< HEAD
-  "version": "0.1.31",
-=======
   "version": "0.1.33",
->>>>>>> c5a1ebcf
   "license": "MIT",
   "description": "",
   "main": "dist/index.js",
