import { Workflow, Step } from '@mastra/core';
import { z } from 'zod';

const logCatName = new Step({
  id: 'logCatName',
  inputSchema: z.object({
    name: z.string(),
  }),
  outputSchema: z.object({
    rawText: z.string(),
  }),
  execute: async ({ context: { name } }) => {
    console.log(`Hello, ${name} 🐈`);
    return { rawText: `Hello ${name}` };
  },
});

export const logCatWorkflow = new Workflow({
  name: 'log-cat-workflow',
  triggerSchema: z.object({
    name: z.string(),
  }),
});

<<<<<<< HEAD
logCatWorkflow.step(logCatName, {
  variables: {
    name: {
      step: 'trigger',
      path: '', // passes in entire payload
=======
logCatWorkflow
  .step(logCatName, {
    variables: {
      name: {
        step: 'trigger',
        path: '', // passes in entire payload
      },
>>>>>>> b818621c
    },
  })
  .commit();<|MERGE_RESOLUTION|>--- conflicted
+++ resolved
@@ -22,13 +22,6 @@
   }),
 });
 
-<<<<<<< HEAD
-logCatWorkflow.step(logCatName, {
-  variables: {
-    name: {
-      step: 'trigger',
-      path: '', // passes in entire payload
-=======
 logCatWorkflow
   .step(logCatName, {
     variables: {
@@ -36,7 +29,6 @@
         step: 'trigger',
         path: '', // passes in entire payload
       },
->>>>>>> b818621c
     },
   })
   .commit();